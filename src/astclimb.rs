--- conflicted
+++ resolved
@@ -357,17 +357,12 @@
         let kind = &t.kind;
         match kind {
             TypeKind::Simple(_) => {
-<<<<<<< HEAD
-
-                IAbstractType::TString//TODO
-=======
                 let decl = self.decl[&t.id].clone();
                 if let Declaration::Type(ty) = decl {
                     self.value_type_match(ty)
                 } else {
                     unreachable!("ensured by naming analysis")
                 }
->>>>>>> aa806ca0
             }
             TypeKind::Tuple(v) => {
                 IAbstractType::Tuple(v.iter().map(|t| self.type_kind_match(&t)).collect())
