--- conflicted
+++ resolved
@@ -11,11 +11,8 @@
 - Include spawn and eval edges in dependency graph and annotate access edges with origin.
 - Include memory bound of windows in MIR and dependency graph.
 - Include bucket size for sliding windows.
-<<<<<<< HEAD
 - Include `accessed_by` and `aggregated_by` in `Stream` trait.
-=======
 - Trigger are now represented as output streams and not handled separately.
->>>>>>> 34846494
 
 ### Added
 - Added `is_eval_filtered` method to stream trait.
